package handlers

import (
	"net/http"
	"time"

	"github.com/SebbieMzingKe/customer-order-api/internal/models"
	"github.com/gin-gonic/gin"
	"github.com/golang-jwt/jwt/v4"
)

type AuthHandler struct {
	jwtSecret []byte
}

func NewAuthHandler() *AuthHandler {
	return &AuthHandler{
		jwtSecret: []byte("secret-key"),
	}
}

type Claims struct {
	Email string `json:"email"`
	Sub   string `json:"sub"`
	Name  string `json:"name"`
	Iss   string `json:"iss"`
	Aud   string `json:"aud"`
	Exp   int64  `json:"exp"`
	Iat   int64  `json:"iat"`
	jwt.StandardClaims
}

func (h *AuthHandler) Login(c *gin.Context) {
	var req models.LoginRequest
	if err := c.ShouldBindJSON(&req); err != nil {
		c.JSON(http.StatusBadRequest, models.ErrorResponse{
			Error:   "invalid request",
			Message: err.Error(),
			Code:    http.StatusBadRequest,
		})
		return
	}

	if req.Email == "" || req.Password == "" {
		c.JSON(http.StatusUnauthorized, models.ErrorResponse{
			Error:   "invalid credentials",
			Message: "invalid email or password",
			Code:    http.StatusUnauthorized,
		})
		return
	}

	expirationTime := time.Now().Add(24 * time.Hour)
	claims := &Claims{
		Email: req.Email,
		Sub:   req.Email,
		Name:  "Seb",
		Iss:   "customer-order-api",
		Aud:   "customer-order-api",
		Exp:   expirationTime.Unix(),
		Iat:   time.Now().Unix(),
		StandardClaims: jwt.StandardClaims{
			ExpiresAt: expirationTime.Unix(),
			Issuer:    "customer-order-api",
			Subject:   req.Email,
		},
	}

	token := jwt.NewWithClaims(jwt.SigningMethodHS256, claims)
	tokenString, err := token.SignedString(h.jwtSecret)

	if err != nil {
		c.JSON(http.StatusInternalServerError, models.ErrorResponse{
			Error:   "token generation failed",
			Message: "could not generate access token",
			Code:    http.StatusInternalServerError,
		})
		return
	}

	response := models.AuthResponse{
		AccessToken: tokenString,
		ExpiresIn:   86400,
		TokenType:   "Bearer",
	}

	c.JSON(http.StatusOK, response)
}

func (h *AuthHandler) Callback(c *gin.Context) {
	code := c.Query("code")
	state := c.Query("state")

	if code == "" {
		c.JSON(http.StatusBadRequest, models.ErrorResponse{
			Error:   "missing code",
			Message: "authorization code is required",
			Code:    http.StatusBadRequest,
		})
		return
	}

	expirationTime := time.Now().Add(24 * time.Hour)
	claims := &Claims{
		Email: "sebbivilar@gmail.com", // This would come from the OIDC provider
		Sub:   "Seb",
		Name:  "Seb",
		Iss:   "customer-order-api",
		Aud:   "customer-order-api",
		Exp:   expirationTime.Unix(),
		Iat:   time.Now().Unix(),
		StandardClaims: jwt.StandardClaims{
			ExpiresAt: expirationTime.Unix(),
			Issuer:    "customer-order-api",
			Subject:   "sebbievayo2@gmail.com",
		},
	}

	token := jwt.NewWithClaims(jwt.SigningMethodHS256, claims)
	tokenString, err := token.SignedString(h.jwtSecret)

	if err != nil {
		c.JSON(http.StatusInternalServerError, models.ErrorResponse{
			Error:   "token generation failed",
			Message: "could not generate access token",
			Code:    http.StatusInternalServerError,
		})
		return
	}

	response := models.AuthResponse{
		AccessToken: tokenString,
		ExpiresIn:   86400,
		TokenType:   "Bearer",
	}

	c.JSON(http.StatusOK, gin.H{
		"auth": response,
		"state": state,
	})
}

func(h *AuthHandler) UserInfo(c *gin.Context) {
	claims, exists := c.Get("claims")

	if !exists {
		c.JSON(http.StatusUnauthorized, models.ErrorResponse{
			Error:   "unauthorized",
			Message: "no user info available",
			Code:    http.StatusInternalServerError,
		})
		return
	}

	userClaims := claims.(*Claims)
	c.JSON(http.StatusOK, gin.H{
		"sub": userClaims.Sub,
		"email": userClaims.Email,
		"name": userClaims.Name,
		"iss": userClaims.Iss,
		"aud": userClaims.Aud,
		"exp": userClaims.Exp,
		"iat": userClaims.Iat,
	})
}

func (h *AuthHandler) ValidateToken(tokenString string) (*Claims, error) {
	claims := &Claims{}

	token, err := jwt.ParseWithClaims(tokenString, claims, func(token *jwt.Token) (interface{}, error) {
		return h.jwtSecret, nil
	})

<<<<<<< HEAD
	if err != nil || !token.Valid{
=======
	if err != nil || !token.Valid {
>>>>>>> e9502d56
		return nil, err
	}

	return claims, err
}<|MERGE_RESOLUTION|>--- conflicted
+++ resolved
@@ -171,11 +171,7 @@
 		return h.jwtSecret, nil
 	})
 
-<<<<<<< HEAD
-	if err != nil || !token.Valid{
-=======
 	if err != nil || !token.Valid {
->>>>>>> e9502d56
 		return nil, err
 	}
 
