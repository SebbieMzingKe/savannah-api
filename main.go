--- conflicted
+++ resolved
@@ -5,11 +5,9 @@
 	"net/http"
 	"os"
 
-<<<<<<< HEAD
 	"github.com/SebbieMzingKe/customer-order-api/internal/handlers"
 	"github.com/SebbieMzingKe/customer-order-api/internal/models"
-=======
->>>>>>> 8e89ad45
+
 	"github.com/gin-gonic/gin"
 	"github.com/joho/godotenv"
 	"gorm.io/driver/postgres"
@@ -18,7 +16,6 @@
 
 var db *gorm.DB
 
-<<<<<<< HEAD
 func init()  {
 	if err := godotenv.Load(); err != nil {
 		log.Println("no .env file found")
@@ -26,7 +23,6 @@
 
 	var err error
 
-=======
 func init() {
 	if err := godotenv.Load(); err != nil {
 		log.Println("No .env file found")
@@ -34,7 +30,6 @@
 
 	// Connect to database
 	var err error
->>>>>>> 8e89ad45
 	dsn := os.Getenv("DATABASE_URL")
 	if dsn == "" {
 		dsn = "host=localhost user=savannah password=savannah dbname=savannah port=5432 sslmode=disable"
@@ -42,39 +37,36 @@
 
 	db, err = gorm.Open(postgres.Open(dsn), &gorm.Config{})
 	if err != nil {
-<<<<<<< HEAD
+
 		log.Fatal("failed to connect to database", err)
 	}
 
 	err = db.AutoMigrate(&models.Customer{}, &models.Order{})
 	if err != nil {
 		log.Fatal("failed to migrae database", err)
-=======
+
 		log.Fatal("Failed to connect to database:", err)
 	}
 
 	err = db.AutoMigrate()
 	if err != nil {
 		log.Fatal("Failed to migrate database:", err)
->>>>>>> 8e89ad45
+
 	}
 }
 
 func main() {
-<<<<<<< HEAD
+
 	customerHandler := handlers.NewCustomerHandler(db)
 	// orderHandler := handlers.NewOrderHandler(db, smsService)
 	authHandler := handlers.NewAuthHandler()
 
-=======
->>>>>>> 8e89ad45
 	r := gin.Default()
 
 	r.GET("/health", func(c *gin.Context) {
 		c.JSON(http.StatusOK, gin.H{"status": "ok"})
 	})
 
-<<<<<<< HEAD
 	auth := r.Group("/auth")
 	{
 		auth.POST("/login", authHandler.Login)
@@ -90,7 +82,7 @@
 			customers.POST("", customerHandler.CreateCustomer)
 		}
 	}
-=======
+}
 	port := os.Getenv("PORT")
 	if port == "" {
 		port = "8080"
@@ -98,5 +90,4 @@
 
 	log.Printf("Server starting on port %s", port)
 	log.Fatal(http.ListenAndServe(":"+port, r))
->>>>>>> 8e89ad45
 }