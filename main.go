package main

import (
	"log"
	"net/http"
	"os"

	"github.com/SebbieMzingKe/customer-order-api/internal/handlers"
	"github.com/SebbieMzingKe/customer-order-api/internal/middleware"
	"github.com/SebbieMzingKe/customer-order-api/internal/models"
	"github.com/gin-gonic/gin"
	"github.com/joho/godotenv"
	"gorm.io/driver/postgres"
	"gorm.io/gorm"
)

var db *gorm.DB

func init()  {
	if err := godotenv.Load(); err != nil {
		log.Println("no .env file found")
	}

	var err error

	dsn := os.Getenv("DATABASE_URL")
	if dsn == "" {
		dsn = "host=localhost user=savannah password=savannah dbname=savannah port=5432 sslmode=disable"
	}

	db, err = gorm.Open(postgres.Open(dsn), &gorm.Config{})
	if err != nil {
		log.Fatal("failed to connect to database", err)
	}

	err = db.AutoMigrate(&models.Customer{}, &models.Order{})
	if err != nil {
		log.Fatal("failed to migrae database", err)
	}
}

func main() {
	customerHandler := handlers.NewCustomerHandler(db)
	// orderHandler := handlers.NewOrderHandler(db, smsService)
	authHandler := handlers.NewAuthHandler()

	r := gin.Default()

	r.GET("/health", func(c *gin.Context) {
		c.JSON(http.StatusOK, gin.H{"status": "ok"})
	})

	auth := r.Group("/auth")
	{
		auth.POST("/login", authHandler.Login)
		auth.POST("/callback", authHandler.Callback)
		auth.GET("/userinfo",)
	}

	api := r.Group("/api/v1")
<<<<<<< HEAD
	api.Use(middleware.AdminMiddleware())
=======
	api.Use()
>>>>>>> e9502d56
	{
		customers := api.Group("/customers")
		{
			customers.POST("", customerHandler.CreateCustomer)
<<<<<<< HEAD
			customers.GET("", customerHandler.GetCustomers)
			customers.GET("/:id", customerHandler.GetCustomer)
			customers.PUT("/:id", customerHandler.UpdateCustomer)
			customers.DELETE("/:id", customerHandler.DeleteCustomer)
		}
	}

	port := os.Getenv("PORT")
	if port == "" {
		port = "8080"
	}

	log.Printf("server is starting on port %s", port)
	log.Fatal(http.ListenAndServe(":"+port, r))
=======
		}
	}
>>>>>>> e9502d56
}<|MERGE_RESOLUTION|>--- conflicted
+++ resolved
@@ -58,16 +58,11 @@
 	}
 
 	api := r.Group("/api/v1")
-<<<<<<< HEAD
-	api.Use(middleware.AdminMiddleware())
-=======
 	api.Use()
->>>>>>> e9502d56
 	{
 		customers := api.Group("/customers")
 		{
 			customers.POST("", customerHandler.CreateCustomer)
-<<<<<<< HEAD
 			customers.GET("", customerHandler.GetCustomers)
 			customers.GET("/:id", customerHandler.GetCustomer)
 			customers.PUT("/:id", customerHandler.UpdateCustomer)
@@ -82,8 +77,4 @@
 
 	log.Printf("server is starting on port %s", port)
 	log.Fatal(http.ListenAndServe(":"+port, r))
-=======
-		}
-	}
->>>>>>> e9502d56
 }