--- conflicted
+++ resolved
@@ -5,13 +5,12 @@
 	"net/http"
 	"os"
 
-<<<<<<< HEAD
+
 	"github.com/SebbieMzingKe/customer-order-api/internal/handlers"
 	"github.com/SebbieMzingKe/customer-order-api/internal/middleware"
 	"github.com/SebbieMzingKe/customer-order-api/internal/models"
 	"github.com/SebbieMzingKe/customer-order-api/internal/services"
-=======
->>>>>>> 8e89ad45
+
 	"github.com/gin-gonic/gin"
 	"github.com/joho/godotenv"
 	"gorm.io/driver/postgres"
@@ -20,7 +19,6 @@
 
 var db *gorm.DB
 
-<<<<<<< HEAD
 func init()  {
 	if err := godotenv.Load(); err != nil {
 		log.Println("no .env file found")
@@ -28,7 +26,7 @@
 
 	var err error
 
-=======
+
 func init() {
 	if err := godotenv.Load(); err != nil {
 		log.Println("No .env file found")
@@ -36,7 +34,7 @@
 
 	// Connect to database
 	var err error
->>>>>>> 8e89ad45
+
 	dsn := os.Getenv("DATABASE_URL")
 	if dsn == "" {
 		dsn = "host=localhost user=savannah password=savannah dbname=savannah port=5432 sslmode=disable"
@@ -44,26 +42,26 @@
 
 	db, err = gorm.Open(postgres.Open(dsn), &gorm.Config{})
 	if err != nil {
-<<<<<<< HEAD
+
 		log.Fatal("failed to connect to database", err)
 	}
 
 	err = db.AutoMigrate(&models.Customer{}, &models.Order{})
 	if err != nil {
 		log.Fatal("failed to migrate database", err)
-=======
+
 		log.Fatal("Failed to connect to database:", err)
 	}
 
 	err = db.AutoMigrate()
 	if err != nil {
 		log.Fatal("Failed to migrate database:", err)
->>>>>>> 8e89ad45
+
 	}
 }
 
 func main() {
-<<<<<<< HEAD
+
 
 	smsService := services.NewSMSService(
 		os.Getenv("AFRICAS_TALKING_USERNAME"),
@@ -76,15 +74,13 @@
 	orderHandler := handlers.NewOrderHandler(db, smsService)
 	authHandler := handlers.NewAuthHandler()
 
-=======
->>>>>>> 8e89ad45
 	r := gin.Default()
 
 	r.GET("/health", func(c *gin.Context) {
 		c.JSON(http.StatusOK, gin.H{"status": "ok"})
 	})
 
-<<<<<<< HEAD
+
 	auth := r.Group("/auth")
 	{
 		auth.POST("/login", authHandler.Login)
@@ -114,17 +110,15 @@
 		}
 	}
 
-=======
->>>>>>> 8e89ad45
 	port := os.Getenv("PORT")
 	if port == "" {
 		port = "8080"
 	}
 
-<<<<<<< HEAD
+
 	log.Printf("server is starting on port %s", port)
-=======
+	log.Fatal(http.ListenAndServe(":"+port, r))
+}
 	log.Printf("Server starting on port %s", port)
->>>>>>> 8e89ad45
 	log.Fatal(http.ListenAndServe(":"+port, r))
 }